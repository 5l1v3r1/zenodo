--- conflicted
+++ resolved
@@ -253,9 +253,6 @@
     minimal_record_model['subjects'] = [{'identifier': 's1'}, {'term': 's2'}]
     minimal_record_model['keywords'] = ['k1', 'k2']
     obj = dc_v1.transform_record(recid_pid, minimal_record_model)
-<<<<<<< HEAD
-    assert set(obj['subjects']) == {'s2', 'k1', 'k2'}
-=======
     assert set(obj['subjects']) == {'s2', 'k1', 'k2'}
 
 
@@ -284,5 +281,4 @@
     minimal_record_model['locations'] = [
         {"lat": 2.35, "lon": 1.534, "place": "my place"}]
     obj = dc_v1.transform_record(recid_pid, minimal_record_model)
-    assert set(obj['coverage']) == {'name=my place; east=1.534; north=2.35'}
->>>>>>> d56a7d50
+    assert set(obj['coverage']) == {'name=my place; east=1.534; north=2.35'}