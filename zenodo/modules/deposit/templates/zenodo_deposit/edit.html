--- conflicted
+++ resolved
@@ -48,10 +48,7 @@
         openAIREProvider.setCommunitiesMapping({{current_openaire.inverse_openaire_community_map|tojson}});
         resourceTypesProvider.setResourceTypes({{current_zenodo_records.resource_types|tojson}});
       }]);
-<<<<<<< HEAD
-=======
 
->>>>>>> d56a7d50
       {% set deposit_form_json = (record | transform_record(pid, "deposit_formjson_v1")) %}
       {% if community %}
         window.record = {{ (deposit_form_json or {"publication_date": current_date.isoformat(), "communities": [{"identifier": community.id}]}) | tojson }};
