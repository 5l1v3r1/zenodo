# -*- coding: utf-8 -*-
#
# This file is part of Zenodo.
# Copyright (C) 2015-2019 CERN.
#
# Zenodo is free software; you can redistribute it
# and/or modify it under the terms of the GNU General Public License as
# published by the Free Software Foundation; either version 2 of the
# License, or (at your option) any later version.
#
# Zenodo is distributed in the hope that it will be
# useful, but WITHOUT ANY WARRANTY; without even the implied warranty of
# MERCHANTABILITY or FITNESS FOR A PARTICULAR PURPOSE.  See the GNU
# General Public License for more details.
#
# You should have received a copy of the GNU General Public License
# along with Zenodo; if not, write to the
# Free Software Foundation, Inc., 59 Temple Place, Suite 330, Boston,
# MA 02111-1307, USA.
#
# In applying this license, CERN does not
# waive the privileges and immunities granted to it by virtue of its status
# as an Intergovernmental Organization or submit itself to any jurisdiction.

"""Jinja utilities for Invenio."""

from __future__ import absolute_import, print_function

import collections

from invenio_indexer.signals import before_record_index
from invenio_pidrelations.contrib.versioning import versioning_blueprint
from six import itervalues
from werkzeug.utils import cached_property

from zenodo.modules.records.models import ObjectType

from . import config
from .custom_metadata import CustomMetadataAPI
from .indexer import indexer_receiver
<<<<<<< HEAD
=======
from .proxies import current_zenodo_records
>>>>>>> d56a7d50
from .utils import serialize_record, transform_record
from .views import blueprint, record_communities


class ZenodoRecords(object):
    """Zenodo records extension."""

    def __init__(self, app=None):
        """Extension initialization."""
        if app:
            self.init_app(app)

    @cached_property
    def resource_types(self):
        """Create an object list with the available resource types."""
        resource_list = []
        for item in itervalues(ObjectType.index_id):
            internal_id = item['internal_id']
            parent = item.get('parent')
            if parent:
                resolved_parent = ObjectType.get(item['internal_id'])['parent']
                parent_type_title = resolved_parent['title']['en']
            elif item.get('children'):
                continue
            else:
                parent_type_title = ''
            resource_list.append({
                'type': parent_type_title,
                'title': item['title']['en'],
                'id': internal_id
            })
        resource_list.sort(key=lambda x: x['title'])
        return resource_list

    def init_app(self, app):
        """Flask application initialization."""
        self.init_config(app)

        # Register context processors
        app.context_processor(record_communities)
        app.context_processor(
            lambda: dict(current_zenodo_records=current_zenodo_records))
        # Register blueprint
        app.register_blueprint(blueprint)
        # Add global record serializer template filter
        app.add_template_filter(serialize_record, 'serialize_record')
        app.add_template_filter(transform_record, 'transform_record')

        # Register versioning blueprint
        app.register_blueprint(versioning_blueprint)

        self.custom_metadata = CustomMetadataAPI(
            term_types=app.config.get('ZENODO_CUSTOM_METADATA_TERM_TYPES'),
            vocabularies=app.config.get('ZENODO_CUSTOM_METADATA_VOCABULARIES'),
        )

        before_record_index.connect(indexer_receiver, sender=app)
        app.extensions['zenodo-records'] = self

    @staticmethod
    def init_config(app):
        """Initialize configuration."""
        for k in dir(config):
            if k.startswith('ZENODO_'):
                app.config.setdefault(k, getattr(config, k))<|MERGE_RESOLUTION|>--- conflicted
+++ resolved
@@ -38,10 +38,7 @@
 from . import config
 from .custom_metadata import CustomMetadataAPI
 from .indexer import indexer_receiver
-<<<<<<< HEAD
-=======
 from .proxies import current_zenodo_records
->>>>>>> d56a7d50
 from .utils import serialize_record, transform_record
 from .views import blueprint, record_communities
 
